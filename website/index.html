<!DOCTYPE html>
<html lang="en">

<head>
	<meta http-equiv="Content-Type" content="text/html; charset=UTF-8">
	<meta http-equiv="X-UA-Compatible" content="IE=edge">
	<meta charset="utf-8">
	<meta name="viewport" content="width=device-width">

	<title>Monaco Editor</title>

	<link data-inline="yes-please" href="./lib/bootstrap-cosmo.css" rel="stylesheet">
	<link data-inline="yes-please" href="./lib/bootstrap-responsive.min.css" rel="stylesheet">
	<link data-inline="yes-please" href="./all.css" rel="stylesheet">
	<link data-inline="yes-please" href="./index/index.css" rel="stylesheet">

	<link data-name="vs/editor/editor.main" rel="stylesheet" href="../release/dev/vs/editor/editor.main.css">
</head>

<body>
	<pre data-preload="index/samples/sample.typescript.txt"></pre>
	<pre data-preload="index/samples/diff.lhs.txt"></pre>
	<pre data-preload="index/samples/diff.rhs.txt"></pre>
	<a id="gh-link" href="https://github.com/Microsoft/monaco-editor"><img
		width="149" height="149" alt="Fork me on GitHub" src="./fork.png"/></a>
	<nav class="navbar navbar-inverse navbar-fixed-top">
		<div class="navbar-inner">
			<div class="container">
				<div class="logo">
					<a href="index.html">Monaco Editor</a>
				</div>
				<!-- collapse button for smaller screens -->
				<button type="button" class="btn btn-navbar" data-toggle="collapse" data-target=".nav-collapse">
					<span class="icon-bar"></span>
					<span class="icon-bar"></span>
					<span class="icon-bar"></span>
				</button>

				<!-- navbar title -->
				<div class="nav-collapse collapse">
					<ul class="nav">
						<li><a class="nav-item" href="index.html">Home</a></li>
						<li><a class="nav-item" href="api/index.html">API Doc</a></li>
						<li><a class="nav-item" href="playground.html">Playground</a></li>
						<li><a class="nav-item" href="monarch.html">Monarch</a></li>
						<li><a class="nav-item" target="_blank" href="https://registry.npmjs.org/monaco-editor/-/monaco-editor-{{version}}.tgz">Download {{version}}</a></li>
					</ul>
				</div>
			</div>
		</div>
	</nav>
	<section class="try">
		<div class="container">
			<h3>About</h3>
			<div class="row">
				<div class="span12">
					<br/>
					<p>The Monaco Editor is the code editor that powers <a href="https://github.com/Microsoft/vscode">VS Code</a>.
					A good page describing the code editor's features is <a href="https://code.visualstudio.com/docs/editor/editingevolved">here</a>.</p>

					<p>It is licensed under the MIT License and supports IE 11, Edge, Chrome, Firefox, Safari and Opera.</p>

					<p>The Monaco editor is <span style="font-weight:bold;color:#ff5722;">not</span> supported in mobile browsers or mobile web frameworks. </p>

					<p>Find more information at the <a href="https://github.com/Microsoft/monaco-editor">Monaco Editor repo</a>.</p>
				</div>
			</div>
			<hr/>
			<h3>Download v{{version}}</h3>
			<div class="row">
				<div class="span12">
					<br/>
					<p>The latest released version is <strong>{{version}}</strong>.</p>
					<p>Download with this direct <a target="_blank" href="https://registry.npmjs.org/monaco-editor/-/monaco-editor-{{version}}.tgz">download link</a>
					or <a href="https://www.npmjs.com/package/monaco-editor">from npm</a>:</p>
					<pre style="color:black">npm install monaco-editor@{{version}}</pre>
				</div>
			</div>
			<hr/>
			<h3>Editor</h3>
			<div class="editor row">
				<div class="span3">
					<h4 title="Syntax colorization plus support for errors, warnings, IntelliSense, formatting and outlining">Rich IntelliSense, Validation</h4>
					<p>TypeScript, JavaScript, CSS, LESS, SCSS, JSON, HTML</p>
					<br>
					<h4 title="Syntax colorization">Basic Syntax Colorization</h4>
					<p>XML, PHP, C#, C++, Razor, Markdown, Diff, Java, VB, CoffeeScript, Handlebars, Batch, Pug, F#, Lua, Powershell,
						Python, SASS, R, Objective-C</p>
					<br>
					<p>Colorizers are implemented using <a href="monarch.html"
						target="_blank">Monarch</a>.</p>
				</div>
				<div class="span9">
					<div class="row">
						<div class="span4">
							<label class="control-label">Language</label>
							<select class="language-picker"></select>
						</div>
						<div class="span4">
							<label class="control-label">Theme</label>
							<select class="theme-picker">
								<option>Visual Studio</option>
								<option>Visual Studio Dark</option>
								<option>High Contrast Dark</option>
							</select>
						</div>
					</div>
					<div class="editor-frame">
						<div class="loading editor" style="display: none;">
							<div class="progress progress-striped active">
								<div class="bar"></div>
							</div>
						</div>
						<div id="editor"></div>
					</div>
				</div>
			</div>
			<hr>
			<h3>Diff Editor</h3>
			<div class="editor row">
				<div class="span3">
					<h4 title="As you type diffing for all supported languages">Side by side live comparison</h4>
					<p>Supports all languages out of the box</p>
				</div>
				<div class="span9">
					<div class="row">
						<div class="span8">
							<div class="checkbox">
								<label class="control-label">
									<input id="inline-diff-checkbox" type="checkbox" value=""> Inline diff
								</label>
							</div>
						</div>
					</div>
					<div class="editor-frame">
						<div class="loading diff-editor" style="display: none;">
							<div class="progress progress-striped active">
								<div class="bar"></div>
							</div>
						</div>
						<div id="diff-editor"></div>
					</div>
				</div>
			</div>
		</div>

	</section>
</div>

	<footer class="container">
		<hr>
		<p class="text-center">
<<<<<<< HEAD
			<a href="https://microsoft.com" title="Microsoft">
				<img src="https://opensource.microsoft.com/img/microsoft.png" alt="Microsoft" style="max-height:23px;margin-bottom:12px;">
			</a>
			<br/>
			<small>&copy; 2017 Microsoft</small>
=======
			<small>&copy; 2018 Microsoft</small>
>>>>>>> af856925
		</p>
	</footer>

	<script type="text/javascript" src="https://cdnjs.cloudflare.com/ajax/libs/jquery/1.9.1/jquery.min.js" integrity="sha256-wS9gmOZBqsqWxgIVgA8Y9WcQOa7PgSIX+rPA0VL2rbQ=" crossorigin="anonymous"></script>
	<script type="text/javascript" src="https://cdnjs.cloudflare.com/ajax/libs/twitter-bootstrap/2.3.0/bootstrap.min.js" integrity="sha256-u+l2mGjpmGK/mFgUncmMcFKdMijvV+J3odlDJZSNUu8=" crossorigin="anonymous"></script>

	<script>var require = { paths: { 'vs': '../release/dev/vs' } };</script>
	<script src="../release/dev/vs/loader.js"></script>
	<script src="../release/dev/vs/editor/editor.main.nls.js"></script>
	<script src="../release/dev/vs/editor/editor.main.js"></script>
	<script data-inline="yes-please" src="./index/index.js" type="text/javascript"></script>

</body>
</html>
<|MERGE_RESOLUTION|>--- conflicted
+++ resolved
@@ -1,175 +1,171 @@
-<!DOCTYPE html>
-<html lang="en">
-
-<head>
-	<meta http-equiv="Content-Type" content="text/html; charset=UTF-8">
-	<meta http-equiv="X-UA-Compatible" content="IE=edge">
-	<meta charset="utf-8">
-	<meta name="viewport" content="width=device-width">
-
-	<title>Monaco Editor</title>
-
-	<link data-inline="yes-please" href="./lib/bootstrap-cosmo.css" rel="stylesheet">
-	<link data-inline="yes-please" href="./lib/bootstrap-responsive.min.css" rel="stylesheet">
-	<link data-inline="yes-please" href="./all.css" rel="stylesheet">
-	<link data-inline="yes-please" href="./index/index.css" rel="stylesheet">
-
-	<link data-name="vs/editor/editor.main" rel="stylesheet" href="../release/dev/vs/editor/editor.main.css">
-</head>
-
-<body>
-	<pre data-preload="index/samples/sample.typescript.txt"></pre>
-	<pre data-preload="index/samples/diff.lhs.txt"></pre>
-	<pre data-preload="index/samples/diff.rhs.txt"></pre>
-	<a id="gh-link" href="https://github.com/Microsoft/monaco-editor"><img
-		width="149" height="149" alt="Fork me on GitHub" src="./fork.png"/></a>
-	<nav class="navbar navbar-inverse navbar-fixed-top">
-		<div class="navbar-inner">
-			<div class="container">
-				<div class="logo">
-					<a href="index.html">Monaco Editor</a>
-				</div>
-				<!-- collapse button for smaller screens -->
-				<button type="button" class="btn btn-navbar" data-toggle="collapse" data-target=".nav-collapse">
-					<span class="icon-bar"></span>
-					<span class="icon-bar"></span>
-					<span class="icon-bar"></span>
-				</button>
-
-				<!-- navbar title -->
-				<div class="nav-collapse collapse">
-					<ul class="nav">
-						<li><a class="nav-item" href="index.html">Home</a></li>
-						<li><a class="nav-item" href="api/index.html">API Doc</a></li>
-						<li><a class="nav-item" href="playground.html">Playground</a></li>
-						<li><a class="nav-item" href="monarch.html">Monarch</a></li>
-						<li><a class="nav-item" target="_blank" href="https://registry.npmjs.org/monaco-editor/-/monaco-editor-{{version}}.tgz">Download {{version}}</a></li>
-					</ul>
-				</div>
-			</div>
-		</div>
-	</nav>
-	<section class="try">
-		<div class="container">
-			<h3>About</h3>
-			<div class="row">
-				<div class="span12">
-					<br/>
-					<p>The Monaco Editor is the code editor that powers <a href="https://github.com/Microsoft/vscode">VS Code</a>.
-					A good page describing the code editor's features is <a href="https://code.visualstudio.com/docs/editor/editingevolved">here</a>.</p>
-
-					<p>It is licensed under the MIT License and supports IE 11, Edge, Chrome, Firefox, Safari and Opera.</p>
-
-					<p>The Monaco editor is <span style="font-weight:bold;color:#ff5722;">not</span> supported in mobile browsers or mobile web frameworks. </p>
-
-					<p>Find more information at the <a href="https://github.com/Microsoft/monaco-editor">Monaco Editor repo</a>.</p>
-				</div>
-			</div>
-			<hr/>
-			<h3>Download v{{version}}</h3>
-			<div class="row">
-				<div class="span12">
-					<br/>
-					<p>The latest released version is <strong>{{version}}</strong>.</p>
-					<p>Download with this direct <a target="_blank" href="https://registry.npmjs.org/monaco-editor/-/monaco-editor-{{version}}.tgz">download link</a>
-					or <a href="https://www.npmjs.com/package/monaco-editor">from npm</a>:</p>
-					<pre style="color:black">npm install monaco-editor@{{version}}</pre>
-				</div>
-			</div>
-			<hr/>
-			<h3>Editor</h3>
-			<div class="editor row">
-				<div class="span3">
-					<h4 title="Syntax colorization plus support for errors, warnings, IntelliSense, formatting and outlining">Rich IntelliSense, Validation</h4>
-					<p>TypeScript, JavaScript, CSS, LESS, SCSS, JSON, HTML</p>
-					<br>
-					<h4 title="Syntax colorization">Basic Syntax Colorization</h4>
-					<p>XML, PHP, C#, C++, Razor, Markdown, Diff, Java, VB, CoffeeScript, Handlebars, Batch, Pug, F#, Lua, Powershell,
-						Python, SASS, R, Objective-C</p>
-					<br>
-					<p>Colorizers are implemented using <a href="monarch.html"
-						target="_blank">Monarch</a>.</p>
-				</div>
-				<div class="span9">
-					<div class="row">
-						<div class="span4">
-							<label class="control-label">Language</label>
-							<select class="language-picker"></select>
-						</div>
-						<div class="span4">
-							<label class="control-label">Theme</label>
-							<select class="theme-picker">
-								<option>Visual Studio</option>
-								<option>Visual Studio Dark</option>
-								<option>High Contrast Dark</option>
-							</select>
-						</div>
-					</div>
-					<div class="editor-frame">
-						<div class="loading editor" style="display: none;">
-							<div class="progress progress-striped active">
-								<div class="bar"></div>
-							</div>
-						</div>
-						<div id="editor"></div>
-					</div>
-				</div>
-			</div>
-			<hr>
-			<h3>Diff Editor</h3>
-			<div class="editor row">
-				<div class="span3">
-					<h4 title="As you type diffing for all supported languages">Side by side live comparison</h4>
-					<p>Supports all languages out of the box</p>
-				</div>
-				<div class="span9">
-					<div class="row">
-						<div class="span8">
-							<div class="checkbox">
-								<label class="control-label">
-									<input id="inline-diff-checkbox" type="checkbox" value=""> Inline diff
-								</label>
-							</div>
-						</div>
-					</div>
-					<div class="editor-frame">
-						<div class="loading diff-editor" style="display: none;">
-							<div class="progress progress-striped active">
-								<div class="bar"></div>
-							</div>
-						</div>
-						<div id="diff-editor"></div>
-					</div>
-				</div>
-			</div>
-		</div>
-
-	</section>
-</div>
-
-	<footer class="container">
-		<hr>
-		<p class="text-center">
-<<<<<<< HEAD
-			<a href="https://microsoft.com" title="Microsoft">
-				<img src="https://opensource.microsoft.com/img/microsoft.png" alt="Microsoft" style="max-height:23px;margin-bottom:12px;">
-			</a>
-			<br/>
-			<small>&copy; 2017 Microsoft</small>
-=======
-			<small>&copy; 2018 Microsoft</small>
->>>>>>> af856925
-		</p>
-	</footer>
-
-	<script type="text/javascript" src="https://cdnjs.cloudflare.com/ajax/libs/jquery/1.9.1/jquery.min.js" integrity="sha256-wS9gmOZBqsqWxgIVgA8Y9WcQOa7PgSIX+rPA0VL2rbQ=" crossorigin="anonymous"></script>
-	<script type="text/javascript" src="https://cdnjs.cloudflare.com/ajax/libs/twitter-bootstrap/2.3.0/bootstrap.min.js" integrity="sha256-u+l2mGjpmGK/mFgUncmMcFKdMijvV+J3odlDJZSNUu8=" crossorigin="anonymous"></script>
-
-	<script>var require = { paths: { 'vs': '../release/dev/vs' } };</script>
-	<script src="../release/dev/vs/loader.js"></script>
-	<script src="../release/dev/vs/editor/editor.main.nls.js"></script>
-	<script src="../release/dev/vs/editor/editor.main.js"></script>
-	<script data-inline="yes-please" src="./index/index.js" type="text/javascript"></script>
-
-</body>
-</html>
+<!DOCTYPE html>
+<html lang="en">
+
+<head>
+	<meta http-equiv="Content-Type" content="text/html; charset=UTF-8">
+	<meta http-equiv="X-UA-Compatible" content="IE=edge">
+	<meta charset="utf-8">
+	<meta name="viewport" content="width=device-width">
+
+	<title>Monaco Editor</title>
+
+	<link data-inline="yes-please" href="./lib/bootstrap-cosmo.css" rel="stylesheet">
+	<link data-inline="yes-please" href="./lib/bootstrap-responsive.min.css" rel="stylesheet">
+	<link data-inline="yes-please" href="./all.css" rel="stylesheet">
+	<link data-inline="yes-please" href="./index/index.css" rel="stylesheet">
+
+	<link data-name="vs/editor/editor.main" rel="stylesheet" href="../release/dev/vs/editor/editor.main.css">
+</head>
+
+<body>
+	<pre data-preload="index/samples/sample.typescript.txt"></pre>
+	<pre data-preload="index/samples/diff.lhs.txt"></pre>
+	<pre data-preload="index/samples/diff.rhs.txt"></pre>
+	<a id="gh-link" href="https://github.com/Microsoft/monaco-editor"><img
+		width="149" height="149" alt="Fork me on GitHub" src="./fork.png"/></a>
+	<nav class="navbar navbar-inverse navbar-fixed-top">
+		<div class="navbar-inner">
+			<div class="container">
+				<div class="logo">
+					<a href="index.html">Monaco Editor</a>
+				</div>
+				<!-- collapse button for smaller screens -->
+				<button type="button" class="btn btn-navbar" data-toggle="collapse" data-target=".nav-collapse">
+					<span class="icon-bar"></span>
+					<span class="icon-bar"></span>
+					<span class="icon-bar"></span>
+				</button>
+
+				<!-- navbar title -->
+				<div class="nav-collapse collapse">
+					<ul class="nav">
+						<li><a class="nav-item" href="index.html">Home</a></li>
+						<li><a class="nav-item" href="api/index.html">API Doc</a></li>
+						<li><a class="nav-item" href="playground.html">Playground</a></li>
+						<li><a class="nav-item" href="monarch.html">Monarch</a></li>
+						<li><a class="nav-item" target="_blank" href="https://registry.npmjs.org/monaco-editor/-/monaco-editor-{{version}}.tgz">Download {{version}}</a></li>
+					</ul>
+				</div>
+			</div>
+		</div>
+	</nav>
+	<section class="try">
+		<div class="container">
+			<h3>About</h3>
+			<div class="row">
+				<div class="span12">
+					<br/>
+					<p>The Monaco Editor is the code editor that powers <a href="https://github.com/Microsoft/vscode">VS Code</a>.
+					A good page describing the code editor's features is <a href="https://code.visualstudio.com/docs/editor/editingevolved">here</a>.</p>
+
+					<p>It is licensed under the MIT License and supports IE 11, Edge, Chrome, Firefox, Safari and Opera.</p>
+
+					<p>The Monaco editor is <span style="font-weight:bold;color:#ff5722;">not</span> supported in mobile browsers or mobile web frameworks. </p>
+
+					<p>Find more information at the <a href="https://github.com/Microsoft/monaco-editor">Monaco Editor repo</a>.</p>
+				</div>
+			</div>
+			<hr/>
+			<h3>Download v{{version}}</h3>
+			<div class="row">
+				<div class="span12">
+					<br/>
+					<p>The latest released version is <strong>{{version}}</strong>.</p>
+					<p>Download with this direct <a target="_blank" href="https://registry.npmjs.org/monaco-editor/-/monaco-editor-{{version}}.tgz">download link</a>
+					or <a href="https://www.npmjs.com/package/monaco-editor">from npm</a>:</p>
+					<pre style="color:black">npm install monaco-editor@{{version}}</pre>
+				</div>
+			</div>
+			<hr/>
+			<h3>Editor</h3>
+			<div class="editor row">
+				<div class="span3">
+					<h4 title="Syntax colorization plus support for errors, warnings, IntelliSense, formatting and outlining">Rich IntelliSense, Validation</h4>
+					<p>TypeScript, JavaScript, CSS, LESS, SCSS, JSON, HTML</p>
+					<br>
+					<h4 title="Syntax colorization">Basic Syntax Colorization</h4>
+					<p>XML, PHP, C#, C++, Razor, Markdown, Diff, Java, VB, CoffeeScript, Handlebars, Batch, Pug, F#, Lua, Powershell,
+						Python, SASS, R, Objective-C</p>
+					<br>
+					<p>Colorizers are implemented using <a href="monarch.html"
+						target="_blank">Monarch</a>.</p>
+				</div>
+				<div class="span9">
+					<div class="row">
+						<div class="span4">
+							<label class="control-label">Language</label>
+							<select class="language-picker"></select>
+						</div>
+						<div class="span4">
+							<label class="control-label">Theme</label>
+							<select class="theme-picker">
+								<option>Visual Studio</option>
+								<option>Visual Studio Dark</option>
+								<option>High Contrast Dark</option>
+							</select>
+						</div>
+					</div>
+					<div class="editor-frame">
+						<div class="loading editor" style="display: none;">
+							<div class="progress progress-striped active">
+								<div class="bar"></div>
+							</div>
+						</div>
+						<div id="editor"></div>
+					</div>
+				</div>
+			</div>
+			<hr>
+			<h3>Diff Editor</h3>
+			<div class="editor row">
+				<div class="span3">
+					<h4 title="As you type diffing for all supported languages">Side by side live comparison</h4>
+					<p>Supports all languages out of the box</p>
+				</div>
+				<div class="span9">
+					<div class="row">
+						<div class="span8">
+							<div class="checkbox">
+								<label class="control-label">
+									<input id="inline-diff-checkbox" type="checkbox" value=""> Inline diff
+								</label>
+							</div>
+						</div>
+					</div>
+					<div class="editor-frame">
+						<div class="loading diff-editor" style="display: none;">
+							<div class="progress progress-striped active">
+								<div class="bar"></div>
+							</div>
+						</div>
+						<div id="diff-editor"></div>
+					</div>
+				</div>
+			</div>
+		</div>
+
+	</section>
+</div>
+
+	<footer class="container">
+		<hr>
+		<p class="text-center">
+			<a href="https://microsoft.com" title="Microsoft">
+				<img src="https://opensource.microsoft.com/img/microsoft.png" alt="Microsoft" style="max-height:23px;margin-bottom:12px;">
+			</a>
+			<br/>
+			<small>&copy; 2018 Microsoft</small>
+		</p>
+	</footer>
+
+	<script type="text/javascript" src="https://cdnjs.cloudflare.com/ajax/libs/jquery/1.9.1/jquery.min.js" integrity="sha256-wS9gmOZBqsqWxgIVgA8Y9WcQOa7PgSIX+rPA0VL2rbQ=" crossorigin="anonymous"></script>
+	<script type="text/javascript" src="https://cdnjs.cloudflare.com/ajax/libs/twitter-bootstrap/2.3.0/bootstrap.min.js" integrity="sha256-u+l2mGjpmGK/mFgUncmMcFKdMijvV+J3odlDJZSNUu8=" crossorigin="anonymous"></script>
+
+	<script>var require = { paths: { 'vs': '../release/dev/vs' } };</script>
+	<script src="../release/dev/vs/loader.js"></script>
+	<script src="../release/dev/vs/editor/editor.main.nls.js"></script>
+	<script src="../release/dev/vs/editor/editor.main.js"></script>
+	<script data-inline="yes-please" src="./index/index.js" type="text/javascript"></script>
+
+</body>
+</html>