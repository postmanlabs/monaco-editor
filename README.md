--- conflicted
+++ resolved
@@ -1,108 +1,96 @@
-# Monaco Editor
-
-<<<<<<< HEAD
-The Monaco Editor is the code editor which powers [VS Code](https://github.com/Microsoft/vscode), with the features better described [here](https://code.visualstudio.com/docs/editor/editingevolved).
-=======
-The Monaco Editor is the code editor that powers [VS Code](https://github.com/Microsoft/vscode). A good page describing the code editor's features is [here](https://code.visualstudio.com/docs/editor/editingevolved).
->>>>>>> bb79ae01
-
-![image](https://cloud.githubusercontent.com/assets/5047891/19600675/5eaae9e6-97a6-11e6-97ad-93903167d8ba.png)
-
-## Try it out
-
-See the editor in action [on the website](https://microsoft.github.io/monaco-editor/index.html).
-
-## Installing
-
-```
-$ npm install monaco-editor
-```
-
-You will get:
-* inside `esm`: ESM version of the editor (compatible with e.g. webpack)
-* inside `dev`: AMD bundled, not minified
-* inside `min`: AMD bundled, and minified
-* inside `min-maps`: source maps for `min`
-* `monaco.d.ts`: this specifies the API of the editor (this is what is actually versioned, everything else is considered private and might break with any release).
-
-It is recommended to develop against the `dev` version, and in production to use the `min` version.
-
-## Documentation
-
-* Learn how to integrate the editor with these [complete samples](https://github.com/Microsoft/monaco-editor-samples/).
-    * [Integrate the AMD version](./docs/integrate-amd.md).
-    * [Integrate the AMD version cross-domain](./docs/integrate-amd-cross.md)
-    * [Integrate the ESM version](./docs/integrate-esm.md)
-* Learn how to use the editor API and try out your own customizations in the [playground](https://microsoft.github.io/monaco-editor/playground.html).
-* Explore the [API docs](https://microsoft.github.io/monaco-editor/api/index.html) or read them straight from [`monaco.d.ts`](https://github.com/Microsoft/monaco-editor/blob/master/website/playground/monaco.d.ts.txt).
-* Read [this guide](https://github.com/Microsoft/monaco-editor/wiki/Accessibility-Guide-for-Integrators) to ensure the editor is accessible to all your users!
-* Create a Monarch tokenizer for a new programming language [in the Monarch playground](https://microsoft.github.io/monaco-editor/monarch.html).
-* Ask questions on [StackOverflow](https://stackoverflow.com/questions/tagged/monaco-editor)! Search open and closed issues, there are a lot of tips in there!
-
-## Issues
-
-<<<<<<< HEAD
-Create [issues](https://github.com/Microsoft/monaco-editor/issues) in this repository for anything related to Monaco Editor. Always mention **the version** of the editor when creating issues and **the browser** you're having trouble in. Please search for existing issues to avoid duplicates.
-
-## Known issues
-In IE 11, the editor must be completely surrounded in the body element, otherwise the hit testing performed for mouse operations does not work. You can inspect this using F12 and clicking on the body element and confirm that visually it surrounds the editor.
-=======
-Create issues in this repository for anything Monaco Editor related. Always mention **the version** of the editor when creating issues and **the browser** you're having trouble in. Please search for existing issues to avoid duplicates. Please remember to use ISSUE_TEMPLATE to avoid your issue being prematurely closed. 
-
-## Known issues
-In IE 11, the editor must be surrounded in the body element, otherwise, the hit testing we do for mouse operations does not work. You can inspect this using F12 and click on the body element and confirm that visually it surrounds the editor.
->>>>>>> bb79ae01
-
-
-## FAQ
-
-❓ **What is the relationship between VS Code and the Monaco Editor?**
-
-The Monaco Editor is generated straight from VS Code's sources with some shims around services the code needs to make it run in a web browser outside of its home.
-
-❓ **What is the relationship between VS Code's version and the Monaco Editor's version?**
-
-None. The Monaco Editor is a library and it reflects directly the source code.
-
-❓ **I've written an extension for VS Code, will it work on the Monaco Editor in a browser?**
-
-No.
-
-> Note: If the extension is fully based on the [LSP](https://microsoft.github.io/language-server-protocol/) and if the language server is authored in JavaScript, then it would be possible.
-
-❓ **Why all these web workers and why should I care?**
-
-Language services create web workers to compute heavy stuff outside of the UI thread. They cost hardly anything in terms of resource overhead and you shouldn't worry too much about them, as long as you get them to work (see above the cross-domain case).
-
-❓ **What is this `loader.js`? Can I use `require.js`?**
-
-It is an AMD loader that we use in VS Code. Yes.
-
-❓ **I see the warning "Could not create web worker". What should I do?**
-
-HTML5 does not allow pages loaded on `file://` to create web workers. Please load the editor with a web server on `http://` or `https://` schemes. Please also see the cross-domain case above.
-
-❓ **Is the editor supported in mobile browsers or mobile web app frameworks?**
-
-No.
-
-❓ **Why doesn't the editor support TextMate grammars?**
-
-* All the regular expressions in TM grammars are based on [oniguruma](https://github.com/kkos/oniguruma), a regular expression library written in C.
-* The only way to interpret the grammars and get anywhere near original fidelity is to use the exact same regular expression library (with its custom syntax constructs).
-* In VSCode, our runtime is node.js and we can use a node native module that exposes the library to JavaScript.
-* In Monaco, we are constrained to a browser environment where we cannot do anything similar.
-* We have experimented with Emscripten to compile the C library to asm.js, but performance was very poor even in Firefox (10x slower) and extremely poor in Chrome (100x slower).
-* We can revisit this once WebAssembly gets traction in the major browsers, but we will still need to consider the browser matrix we support, i.e. if we support IE11 and only Edge will add WebAssembly support, what will the experience be in IE11, etc.
-
-## Development setup
-
-Please see [CONTRIBUTING](./CONTRIBUTING.md)
-
-## Code of Conduct
-
-This project has adopted the [Microsoft Open Source Code of Conduct](https://opensource.microsoft.com/codeofconduct/). For more information see the [Code of Conduct FAQ](https://opensource.microsoft.com/codeofconduct/faq/) or contact [opencode@microsoft.com](mailto:opencode@microsoft.com) with any additional questions or comments.
-
-
-## License
-[MIT](https://github.com/Microsoft/monaco-editor/blob/master/LICENSE.md)
+# Monaco Editor
+
+The Monaco Editor is the code editor which powers [VS Code](https://github.com/Microsoft/vscode), with the features better described [here](https://code.visualstudio.com/docs/editor/editingevolved).
+
+![image](https://cloud.githubusercontent.com/assets/5047891/19600675/5eaae9e6-97a6-11e6-97ad-93903167d8ba.png)
+
+## Try it out
+
+See the editor in action [on the website](https://microsoft.github.io/monaco-editor/index.html).
+
+## Installing
+
+```
+$ npm install monaco-editor
+```
+
+You will get:
+* inside `esm`: ESM version of the editor (compatible with e.g. webpack)
+* inside `dev`: AMD bundled, not minified
+* inside `min`: AMD bundled, and minified
+* inside `min-maps`: source maps for `min`
+* `monaco.d.ts`: this specifies the API of the editor (this is what is actually versioned, everything else is considered private and might break with any release).
+
+It is recommended to develop against the `dev` version, and in production to use the `min` version.
+
+## Documentation
+
+* Learn how to integrate the editor with these [complete samples](https://github.com/Microsoft/monaco-editor-samples/).
+    * [Integrate the AMD version](./docs/integrate-amd.md).
+    * [Integrate the AMD version cross-domain](./docs/integrate-amd-cross.md)
+    * [Integrate the ESM version](./docs/integrate-esm.md)
+* Learn how to use the editor API and try out your own customizations in the [playground](https://microsoft.github.io/monaco-editor/playground.html).
+* Explore the [API docs](https://microsoft.github.io/monaco-editor/api/index.html) or read them straight from [`monaco.d.ts`](https://github.com/Microsoft/monaco-editor/blob/master/website/playground/monaco.d.ts.txt).
+* Read [this guide](https://github.com/Microsoft/monaco-editor/wiki/Accessibility-Guide-for-Integrators) to ensure the editor is accessible to all your users!
+* Create a Monarch tokenizer for a new programming language [in the Monarch playground](https://microsoft.github.io/monaco-editor/monarch.html).
+* Ask questions on [StackOverflow](https://stackoverflow.com/questions/tagged/monaco-editor)! Search open and closed issues, there are a lot of tips in there!
+
+## Issues
+
+Create [issues](https://github.com/Microsoft/monaco-editor/issues) in this repository for anything related to the Monaco Editor. Always mention **the version** of the editor when creating issues and **the browser** you're having trouble in. Please search for existing issues to avoid duplicates.
+
+## Known issues
+In IE 11, the editor must be surrounded in the body element, otherwise the hit testing performed for mouse operations does not work. You can inspect this using F12 and click on the body element and confirm that visually it surrounds the editor.
+
+## FAQ
+
+❓ **What is the relationship between VS Code and the Monaco Editor?**
+
+The Monaco Editor is generated straight from VS Code's sources with some shims around services the code needs to make it run in a web browser outside of its home.
+
+❓ **What is the relationship between VS Code's version and the Monaco Editor's version?**
+
+None. The Monaco Editor is a library and it reflects directly the source code.
+
+❓ **I've written an extension for VS Code, will it work on the Monaco Editor in a browser?**
+
+No.
+
+> Note: If the extension is fully based on the [LSP](https://microsoft.github.io/language-server-protocol/) and if the language server is authored in JavaScript, then it would be possible.
+
+❓ **Why all these web workers and why should I care?**
+
+Language services create web workers to compute heavy stuff outside of the UI thread. They cost hardly anything in terms of resource overhead and you shouldn't worry too much about them, as long as you get them to work (see above the cross-domain case).
+
+❓ **What is this `loader.js`? Can I use `require.js`?**
+
+It is an AMD loader that we use in VS Code. Yes.
+
+❓ **I see the warning "Could not create web worker". What should I do?**
+
+HTML5 does not allow pages loaded on `file://` to create web workers. Please load the editor with a web server on `http://` or `https://` schemes. Please also see the cross-domain case above.
+
+❓ **Is the editor supported in mobile browsers or mobile web app frameworks?**
+
+No.
+
+❓ **Why doesn't the editor support TextMate grammars?**
+
+* All the regular expressions in TM grammars are based on [oniguruma](https://github.com/kkos/oniguruma), a regular expression library written in C.
+* The only way to interpret the grammars and get anywhere near original fidelity is to use the exact same regular expression library (with its custom syntax constructs).
+* In VSCode, our runtime is node.js and we can use a node native module that exposes the library to JavaScript.
+* In Monaco, we are constrained to a browser environment where we cannot do anything similar.
+* We have experimented with Emscripten to compile the C library to asm.js, but performance was very poor even in Firefox (10x slower) and extremely poor in Chrome (100x slower).
+* We can revisit this once WebAssembly gets traction in the major browsers, but we will still need to consider the browser matrix we support, i.e. if we support IE11 and only Edge will add WebAssembly support, what will the experience be in IE11, etc.
+
+## Development setup
+
+Please see [CONTRIBUTING](./CONTRIBUTING.md)
+
+## Code of Conduct
+
+This project has adopted the [Microsoft Open Source Code of Conduct](https://opensource.microsoft.com/codeofconduct/). For more information see the [Code of Conduct FAQ](https://opensource.microsoft.com/codeofconduct/faq/) or contact [opencode@microsoft.com](mailto:opencode@microsoft.com) with any additional questions or comments.
+
+
+## License
+[MIT](https://github.com/Microsoft/monaco-editor/blob/master/LICENSE.md)