<<<<<<< HEAD
export const typescriptVersion = "3.7.2";
=======
export const typescriptVersion = "3.6.2";
>>>>>>> 33e9ac3a
<|MERGE_RESOLUTION|>--- conflicted
+++ resolved
@@ -1,5 +1 @@
-<<<<<<< HEAD
-export const typescriptVersion = "3.7.2";
-=======
-export const typescriptVersion = "3.6.2";
->>>>>>> 33e9ac3a
+export const typescriptVersion = "3.5.1";